import os,re,logging
logging.getLogger("markdown_it").setLevel(logging.ERROR)
logging.getLogger("urllib3").setLevel(logging.ERROR)
logging.getLogger("httpcore").setLevel(logging.ERROR)
logging.getLogger("httpx").setLevel(logging.ERROR)
logging.getLogger("asyncio").setLevel(logging.ERROR)
import pdb

if os.path.exists("./gweight.txt"):
    with open("./gweight.txt", 'r',encoding="utf-8") as file:
        gweight_data = file.read()
        gpt_path = os.environ.get(
    "gpt_path", gweight_data)
else:
    gpt_path = os.environ.get(
    "gpt_path", "GPT_SoVITS/pretrained_models/s1bert25hz-2kh-longer-epoch=68e-step=50232.ckpt")

if os.path.exists("./sweight.txt"):
    with open("./sweight.txt", 'r',encoding="utf-8") as file:
        sweight_data = file.read()
        sovits_path = os.environ.get("sovits_path", sweight_data)
else:
    sovits_path = os.environ.get("sovits_path", "GPT_SoVITS/pretrained_models/s2G488k.pth")
# gpt_path = os.environ.get(
#     "gpt_path", "pretrained_models/s1bert25hz-2kh-longer-epoch=68e-step=50232.ckpt"
# )
# sovits_path = os.environ.get("sovits_path", "pretrained_models/s2G488k.pth")
cnhubert_base_path = os.environ.get(
    "cnhubert_base_path", "pretrained_models/chinese-hubert-base"
)
bert_path = os.environ.get(
    "bert_path", "pretrained_models/chinese-roberta-wwm-ext-large"
)
infer_ttswebui = os.environ.get("infer_ttswebui", 9872)
infer_ttswebui = int(infer_ttswebui)
is_share = os.environ.get("is_share", "False")
is_share=eval(is_share)
if "_CUDA_VISIBLE_DEVICES" in os.environ:
    os.environ["CUDA_VISIBLE_DEVICES"] = os.environ["_CUDA_VISIBLE_DEVICES"]
is_half = eval(os.environ.get("is_half", "True"))
import gradio as gr
from transformers import AutoModelForMaskedLM, AutoTokenizer
import numpy as np
import librosa,torch
from feature_extractor import cnhubert
cnhubert.cnhubert_base_path=cnhubert_base_path

from module.models import SynthesizerTrn
from AR.models.t2s_lightning_module import Text2SemanticLightningModule
from text import cleaned_text_to_sequence
from text.cleaner import clean_text
from time import time as ttime
from module.mel_processing import spectrogram_torch
from my_utils import load_audio
from tools.i18n.i18n import I18nAuto
i18n = I18nAuto()

os.environ['PYTORCH_ENABLE_MPS_FALLBACK'] = '1' # 确保直接启动推理UI时也能够设置。

if torch.cuda.is_available():
    device = "cuda"
elif torch.backends.mps.is_available():
    device = "mps"
else:
    device = "cpu"

tokenizer = AutoTokenizer.from_pretrained(bert_path)
bert_model = AutoModelForMaskedLM.from_pretrained(bert_path)
if is_half == True:
    bert_model = bert_model.half().to(device)
else:
    bert_model = bert_model.to(device)

def get_bert_feature(text, word2ph):
    with torch.no_grad():
        inputs = tokenizer(text, return_tensors="pt")
        for i in inputs:
            inputs[i] = inputs[i].to(device)  #####输入是long不用管精度问题，精度随bert_model
        res = bert_model(**inputs, output_hidden_states=True)
        res = torch.cat(res["hidden_states"][-3:-2], -1)[0].cpu()[1:-1]
    assert len(word2ph) == len(text)
    phone_level_feature = []
    for i in range(len(word2ph)):
        repeat_feature = res[i].repeat(word2ph[i], 1)
        phone_level_feature.append(repeat_feature)
    phone_level_feature = torch.cat(phone_level_feature, dim=0)
    return phone_level_feature.T

class DictToAttrRecursive(dict):
    def __init__(self, input_dict):
        super().__init__(input_dict)
        for key, value in input_dict.items():
            if isinstance(value, dict):
                value = DictToAttrRecursive(value)
            self[key] = value
            setattr(self, key, value)

    def __getattr__(self, item):
        try:
            return self[item]
        except KeyError:
            raise AttributeError(f"Attribute {item} not found")

    def __setattr__(self, key, value):
        if isinstance(value, dict):
            value = DictToAttrRecursive(value)
        super(DictToAttrRecursive, self).__setitem__(key, value)
        super().__setattr__(key, value)

    def __delattr__(self, item):
        try:
            del self[item]
        except KeyError:
            raise AttributeError(f"Attribute {item} not found")


ssl_model = cnhubert.get_model()
if is_half == True:
    ssl_model = ssl_model.half().to(device)
else:
    ssl_model = ssl_model.to(device)

def change_sovits_weights(sovits_path):
    global vq_model,hps
    dict_s2=torch.load(sovits_path,map_location="cpu")
    hps=dict_s2["config"]
    hps = DictToAttrRecursive(hps)
    hps.model.semantic_frame_rate = "25hz"
    vq_model = SynthesizerTrn(
        hps.data.filter_length // 2 + 1,
        hps.train.segment_size // hps.data.hop_length,
        n_speakers=hps.data.n_speakers,
        **hps.model
    )
    del vq_model.enc_q
    if is_half == True:
        vq_model = vq_model.half().to(device)
    else:
        vq_model = vq_model.to(device)
    vq_model.eval()
    print(vq_model.load_state_dict(dict_s2["weight"], strict=False))
    with open("./sweight.txt","w",encoding="utf-8")as f:f.write(sovits_path)
change_sovits_weights(sovits_path)

def change_gpt_weights(gpt_path):
    global hz,max_sec,t2s_model,config
    hz = 50
    dict_s1 = torch.load(gpt_path, map_location="cpu")
    config = dict_s1["config"]
    max_sec = config["data"]["max_sec"]
    t2s_model = Text2SemanticLightningModule(config, "****", is_train=False)
    t2s_model.load_state_dict(dict_s1["weight"])
    if is_half == True:
        t2s_model = t2s_model.half()
    t2s_model = t2s_model.to(device)
    t2s_model.eval()
    total = sum([param.nelement() for param in t2s_model.parameters()])
    print("Number of parameter: %.2fM" % (total / 1e6))
    with open("./gweight.txt","w",encoding="utf-8")as f:f.write(gpt_path)
change_gpt_weights(gpt_path)

def get_spepc(hps, filename):
    audio = load_audio(filename, int(hps.data.sampling_rate))
    audio = torch.FloatTensor(audio)
    audio_norm = audio
    audio_norm = audio_norm.unsqueeze(0)
    spec = spectrogram_torch(
        audio_norm,
        hps.data.filter_length,
        hps.data.sampling_rate,
        hps.data.hop_length,
        hps.data.win_length,
        center=False,
    )
    return spec


dict_language={
    i18n("中文"):"zh",
    i18n("英文"):"en",
    i18n("日文"):"ja"
}


def splite_en_inf(sentence, language):
    pattern = re.compile(r'[a-zA-Z. ]+')
    textlist = []
    langlist = []
    pos = 0
    for match in pattern.finditer(sentence):
        start, end = match.span()
        if start > pos:
            textlist.append(sentence[pos:start])
            langlist.append(language)
        textlist.append(sentence[start:end])
        langlist.append("en")
        pos = end
    if pos < len(sentence):
        textlist.append(sentence[pos:])
        langlist.append(language)

    return textlist, langlist


def clean_text_inf(text, language):
    phones, word2ph, norm_text = clean_text(text, language)
    phones = cleaned_text_to_sequence(phones)
    
    return phones, word2ph, norm_text
    

def get_bert_inf(phones, word2ph, norm_text, language):
    if language == "zh":
        bert = get_bert_feature(norm_text, word2ph).to(device)
    else:
        bert = torch.zeros(
                (1024, len(phones)),
                dtype=torch.float16 if is_half == True else torch.float32,
            ).to(device)
        
    return bert


def nonen_clean_text_inf(text, language):
    textlist, langlist = splite_en_inf(text, language)
    phones_list = []
    word2ph_list = []
    norm_text_list = []
    for i in range(len(textlist)):
        lang = langlist[i]
        phones, word2ph, norm_text = clean_text_inf(textlist[i], lang)
        phones_list.append(phones)
        if lang=="en" or "ja":
            pass
        else:
            word2ph_list.append(word2ph)
        norm_text_list.append(norm_text)
    print(word2ph_list)
    phones = sum(phones_list, [])
    word2ph = sum(word2ph_list, [])
    norm_text = ' '.join(norm_text_list)
    
    return phones, word2ph, norm_text


def nonen_get_bert_inf(text, language):
    textlist, langlist = splite_en_inf(text, language)
    print(textlist)
    print(langlist)
    bert_list = []
    for i in range(len(textlist)):
        text = textlist[i]
        lang = langlist[i]
        phones, word2ph, norm_text = clean_text_inf(text, lang)
        bert = get_bert_inf(phones, word2ph, norm_text, lang)
        bert_list.append(bert)
    bert = torch.cat(bert_list, dim=1)
    
    return bert


def get_tts_wav(ref_wav_path, prompt_text, prompt_language, text, text_language):
    t0 = ttime()
    prompt_text = prompt_text.strip("\n")
    prompt_language, text = prompt_language, text.strip("\n")
    zero_wav = np.zeros(
        int(hps.data.sampling_rate * 0.3),
        dtype=np.float16 if is_half == True else np.float32,
    )
    with torch.no_grad():
        wav16k, sr = librosa.load(ref_wav_path, sr=16000)
        wav16k = torch.from_numpy(wav16k)
        zero_wav_torch = torch.from_numpy(zero_wav)
        if is_half == True:
            wav16k = wav16k.half().to(device)
            zero_wav_torch = zero_wav_torch.half().to(device)
        else:
            wav16k = wav16k.to(device)
            zero_wav_torch = zero_wav_torch.to(device)
        wav16k=torch.cat([wav16k,zero_wav_torch])
        ssl_content = ssl_model.model(wav16k.unsqueeze(0))[
            "last_hidden_state"
        ].transpose(
            1, 2
        )  # .float()
        codes = vq_model.extract_latent(ssl_content)
        prompt_semantic = codes[0, 0]
    t1 = ttime()
    prompt_language = dict_language[prompt_language]
    text_language = dict_language[text_language]
    if prompt_language == "en":
        phones1, word2ph1, norm_text1 = clean_text_inf(prompt_text, prompt_language)
    else:
        phones1, word2ph1, norm_text1 = nonen_clean_text_inf(prompt_text, prompt_language)
    texts = text.split("\n")
    audio_opt = []
<<<<<<< HEAD
    if prompt_language == "en":
        bert1 = get_bert_inf(phones1, word2ph1, norm_text1, prompt_language)
    else:
        bert1 = nonen_get_bert_inf(prompt_text, prompt_language)
=======
    
    if prompt_language == "zh":
        bert1 = get_bert_feature(norm_text1, word2ph1).to(device)
    else:
        bert1 = torch.zeros(
            (1024, len(phones1)),
            dtype=torch.float16 if is_half == True else torch.float32,
        ).to(device)
    
>>>>>>> 2d1ddeca
    for text in texts:
        # 解决输入目标文本的空行导致报错的问题
        if (len(text.strip()) == 0):
            continue
<<<<<<< HEAD
            
        if text_language == "en":
            phones2, word2ph2, norm_text2 = clean_text_inf(text, text_language)
        else:
            phones2, word2ph2, norm_text2 = nonen_clean_text_inf(text, text_language)
        
        if text_language == "en":
            bert2 = get_bert_inf(phones2, word2ph2, norm_text2, text_language)
=======
        phones2, word2ph2, norm_text2 = clean_text(text, text_language)
        phones2 = cleaned_text_to_sequence(phones2)

        if text_language == "zh":
            bert2 = get_bert_feature(norm_text2, word2ph2).to(device)
>>>>>>> 2d1ddeca
        else:
            bert2 = nonen_get_bert_inf(text, text_language)
        
        bert = torch.cat([bert1, bert2], 1)

        all_phoneme_ids = torch.LongTensor(phones1 + phones2).to(device).unsqueeze(0)
        bert = bert.to(device).unsqueeze(0)
        all_phoneme_len = torch.tensor([all_phoneme_ids.shape[-1]]).to(device)
        prompt = prompt_semantic.unsqueeze(0).to(device)
        t2 = ttime()
        with torch.no_grad():
            # pred_semantic = t2s_model.model.infer(
            pred_semantic, idx = t2s_model.model.infer_panel(
                all_phoneme_ids,
                all_phoneme_len,
                prompt,
                bert,
                # prompt_phone_len=ph_offset,
                top_k=config["inference"]["top_k"],
                early_stop_num=hz * max_sec,
            )
        t3 = ttime()
        # print(pred_semantic.shape,idx)
        pred_semantic = pred_semantic[:, -idx:].unsqueeze(
            0
        )  # .unsqueeze(0)#mq要多unsqueeze一次
        refer = get_spepc(hps, ref_wav_path)  # .to(device)
        if is_half == True:
            refer = refer.half().to(device)
        else:
            refer = refer.to(device)
        # audio = vq_model.decode(pred_semantic, all_phoneme_ids, refer).detach().cpu().numpy()[0, 0]
        audio = (
            vq_model.decode(
                pred_semantic, torch.LongTensor(phones2).to(device).unsqueeze(0), refer
            )
            .detach()
            .cpu()
            .numpy()[0, 0]
        )  ###试试重建不带上prompt部分
        audio_opt.append(audio)
        audio_opt.append(zero_wav)
        t4 = ttime()
    print("%.3f\t%.3f\t%.3f\t%.3f" % (t1 - t0, t2 - t1, t3 - t2, t4 - t3))
    yield hps.data.sampling_rate, (np.concatenate(audio_opt, 0) * 32768).astype(
        np.int16
    )


splits = {
    "，",
    "。",
    "？",
    "！",
    ",",
    ".",
    "?",
    "!",
    "~",
    ":",
    "：",
    "—",
    "…",
}  # 不考虑省略号


def split(todo_text):
    todo_text = todo_text.replace("……", "。").replace("——", "，")
    if todo_text[-1] not in splits:
        todo_text += "。"
    i_split_head = i_split_tail = 0
    len_text = len(todo_text)
    todo_texts = []
    while 1:
        if i_split_head >= len_text:
            break  # 结尾一定有标点，所以直接跳出即可，最后一段在上次已加入
        if todo_text[i_split_head] in splits:
            i_split_head += 1
            todo_texts.append(todo_text[i_split_tail:i_split_head])
            i_split_tail = i_split_head
        else:
            i_split_head += 1
    return todo_texts


def cut1(inp):
    inp = inp.strip("\n")
    inps = split(inp)
    split_idx = list(range(0, len(inps), 5))
    split_idx[-1] = None
    if len(split_idx) > 1:
        opts = []
        for idx in range(len(split_idx) - 1):
            opts.append("".join(inps[split_idx[idx] : split_idx[idx + 1]]))
    else:
        opts = [inp]
    return "\n".join(opts)


def cut2(inp):
    inp = inp.strip("\n")
    inps = split(inp)
    if len(inps) < 2:
        return [inp]
    opts = []
    summ = 0
    tmp_str = ""
    for i in range(len(inps)):
        summ += len(inps[i])
        tmp_str += inps[i]
        if summ > 50:
            summ = 0
            opts.append(tmp_str)
            tmp_str = ""
    if tmp_str != "":
        opts.append(tmp_str)
    if len(opts[-1]) < 50:  ##如果最后一个太短了，和前一个合一起
        opts[-2] = opts[-2] + opts[-1]
        opts = opts[:-1]
    return "\n".join(opts)


def cut3(inp):
    inp = inp.strip("\n")
    return "\n".join(["%s。" % item for item in inp.strip("。").split("。")])

def custom_sort_key(s):
    # 使用正则表达式提取字符串中的数字部分和非数字部分
    parts = re.split('(\d+)', s)
    # 将数字部分转换为整数，非数字部分保持不变
    parts = [int(part) if part.isdigit() else part for part in parts]
    return parts

def change_choices():
    SoVITS_names, GPT_names = get_weights_names()
    return {"choices": sorted(SoVITS_names,key=custom_sort_key), "__type__": "update"}, {"choices": sorted(GPT_names,key=custom_sort_key), "__type__": "update"}

pretrained_sovits_name="GPT_SoVITS/pretrained_models/s2G488k.pth"
pretrained_gpt_name="GPT_SoVITS/pretrained_models/s1bert25hz-2kh-longer-epoch=68e-step=50232.ckpt"
SoVITS_weight_root="SoVITS_weights"
GPT_weight_root="GPT_weights"
os.makedirs(SoVITS_weight_root,exist_ok=True)
os.makedirs(GPT_weight_root,exist_ok=True)
def get_weights_names():
    SoVITS_names = [pretrained_sovits_name]
    for name in os.listdir(SoVITS_weight_root):
        if name.endswith(".pth"):SoVITS_names.append("%s/%s"%(SoVITS_weight_root,name))
    GPT_names = [pretrained_gpt_name]
    for name in os.listdir(GPT_weight_root):
        if name.endswith(".ckpt"): GPT_names.append("%s/%s"%(GPT_weight_root,name))
    return SoVITS_names,GPT_names
SoVITS_names,GPT_names = get_weights_names()

with gr.Blocks(title="GPT-SoVITS WebUI") as app:
    gr.Markdown(
        value=i18n("本软件以MIT协议开源, 作者不对软件具备任何控制力, 使用软件者、传播软件导出的声音者自负全责. <br>如不认可该条款, 则不能使用或引用软件包内任何代码和文件. 详见根目录<b>LICENSE</b>.")
    )
    with gr.Group():
        gr.Markdown(value=i18n("模型切换"))
        with gr.Row():
            GPT_dropdown = gr.Dropdown(label=i18n("GPT模型列表"), choices=sorted(GPT_names, key=custom_sort_key), value=gpt_path,interactive=True)
            SoVITS_dropdown = gr.Dropdown(label=i18n("SoVITS模型列表"), choices=sorted(SoVITS_names, key=custom_sort_key), value=sovits_path,interactive=True)
            refresh_button = gr.Button(i18n("刷新模型路径"), variant="primary")
            refresh_button.click(fn=change_choices, inputs=[], outputs=[SoVITS_dropdown, GPT_dropdown])
            SoVITS_dropdown.change(change_sovits_weights,[SoVITS_dropdown],[])
            GPT_dropdown.change(change_gpt_weights,[GPT_dropdown],[])
        gr.Markdown(value=i18n("*请上传并填写参考信息"))
        with gr.Row():
            inp_ref = gr.Audio(label=i18n("请上传参考音频"), type="filepath")
            prompt_text = gr.Textbox(label=i18n("参考音频的文本"), value="")
            prompt_language = gr.Dropdown(
                label=i18n("参考音频的语种"),choices=[i18n("中文"),i18n("英文"),i18n("日文")],value=i18n("中文")
            )
        gr.Markdown(value=i18n("*请填写需要合成的目标文本"))
        with gr.Row():
            text = gr.Textbox(label=i18n("需要合成的文本"), value="")
            text_language = gr.Dropdown(
                label=i18n("需要合成的语种"),choices=[i18n("中文"),i18n("英文"),i18n("日文")],value=i18n("中文")
            )
            inference_button = gr.Button(i18n("合成语音"), variant="primary")
            output = gr.Audio(label=i18n("输出的语音"))
        inference_button.click(
            get_tts_wav,
            [inp_ref, prompt_text, prompt_language, text, text_language],
            [output],
        )

        gr.Markdown(value=i18n("文本切分工具。太长的文本合成出来效果不一定好，所以太长建议先切。合成会根据文本的换行分开合成再拼起来。"))
        with gr.Row():
            text_inp = gr.Textbox(label=i18n("需要合成的切分前文本"),value="")
            button1 = gr.Button(i18n("凑五句一切"), variant="primary")
            button2 = gr.Button(i18n("凑50字一切"), variant="primary")
            button3 = gr.Button(i18n("按中文句号。切"), variant="primary")
            text_opt = gr.Textbox(label=i18n("切分后文本"), value="")
            button1.click(cut1, [text_inp], [text_opt])
            button2.click(cut2, [text_inp], [text_opt])
            button3.click(cut3, [text_inp], [text_opt])
        gr.Markdown(value=i18n("后续将支持混合语种编码文本输入。"))

app.queue(concurrency_count=511, max_size=1022).launch(
    server_name="0.0.0.0",
    inbrowser=True,
    share=is_share,
    server_port=infer_ttswebui,
    quiet=True,
)
<|MERGE_RESOLUTION|>--- conflicted
+++ resolved
@@ -1,538 +1,522 @@
-import os,re,logging
-logging.getLogger("markdown_it").setLevel(logging.ERROR)
-logging.getLogger("urllib3").setLevel(logging.ERROR)
-logging.getLogger("httpcore").setLevel(logging.ERROR)
-logging.getLogger("httpx").setLevel(logging.ERROR)
-logging.getLogger("asyncio").setLevel(logging.ERROR)
-import pdb
-
-if os.path.exists("./gweight.txt"):
-    with open("./gweight.txt", 'r',encoding="utf-8") as file:
-        gweight_data = file.read()
-        gpt_path = os.environ.get(
-    "gpt_path", gweight_data)
-else:
-    gpt_path = os.environ.get(
-    "gpt_path", "GPT_SoVITS/pretrained_models/s1bert25hz-2kh-longer-epoch=68e-step=50232.ckpt")
-
-if os.path.exists("./sweight.txt"):
-    with open("./sweight.txt", 'r',encoding="utf-8") as file:
-        sweight_data = file.read()
-        sovits_path = os.environ.get("sovits_path", sweight_data)
-else:
-    sovits_path = os.environ.get("sovits_path", "GPT_SoVITS/pretrained_models/s2G488k.pth")
-# gpt_path = os.environ.get(
-#     "gpt_path", "pretrained_models/s1bert25hz-2kh-longer-epoch=68e-step=50232.ckpt"
-# )
-# sovits_path = os.environ.get("sovits_path", "pretrained_models/s2G488k.pth")
-cnhubert_base_path = os.environ.get(
-    "cnhubert_base_path", "pretrained_models/chinese-hubert-base"
-)
-bert_path = os.environ.get(
-    "bert_path", "pretrained_models/chinese-roberta-wwm-ext-large"
-)
-infer_ttswebui = os.environ.get("infer_ttswebui", 9872)
-infer_ttswebui = int(infer_ttswebui)
-is_share = os.environ.get("is_share", "False")
-is_share=eval(is_share)
-if "_CUDA_VISIBLE_DEVICES" in os.environ:
-    os.environ["CUDA_VISIBLE_DEVICES"] = os.environ["_CUDA_VISIBLE_DEVICES"]
-is_half = eval(os.environ.get("is_half", "True"))
-import gradio as gr
-from transformers import AutoModelForMaskedLM, AutoTokenizer
-import numpy as np
-import librosa,torch
-from feature_extractor import cnhubert
-cnhubert.cnhubert_base_path=cnhubert_base_path
-
-from module.models import SynthesizerTrn
-from AR.models.t2s_lightning_module import Text2SemanticLightningModule
-from text import cleaned_text_to_sequence
-from text.cleaner import clean_text
-from time import time as ttime
-from module.mel_processing import spectrogram_torch
-from my_utils import load_audio
-from tools.i18n.i18n import I18nAuto
-i18n = I18nAuto()
-
-os.environ['PYTORCH_ENABLE_MPS_FALLBACK'] = '1' # 确保直接启动推理UI时也能够设置。
-
-if torch.cuda.is_available():
-    device = "cuda"
-elif torch.backends.mps.is_available():
-    device = "mps"
-else:
-    device = "cpu"
-
-tokenizer = AutoTokenizer.from_pretrained(bert_path)
-bert_model = AutoModelForMaskedLM.from_pretrained(bert_path)
-if is_half == True:
-    bert_model = bert_model.half().to(device)
-else:
-    bert_model = bert_model.to(device)
-
-def get_bert_feature(text, word2ph):
-    with torch.no_grad():
-        inputs = tokenizer(text, return_tensors="pt")
-        for i in inputs:
-            inputs[i] = inputs[i].to(device)  #####输入是long不用管精度问题，精度随bert_model
-        res = bert_model(**inputs, output_hidden_states=True)
-        res = torch.cat(res["hidden_states"][-3:-2], -1)[0].cpu()[1:-1]
-    assert len(word2ph) == len(text)
-    phone_level_feature = []
-    for i in range(len(word2ph)):
-        repeat_feature = res[i].repeat(word2ph[i], 1)
-        phone_level_feature.append(repeat_feature)
-    phone_level_feature = torch.cat(phone_level_feature, dim=0)
-    return phone_level_feature.T
-
-class DictToAttrRecursive(dict):
-    def __init__(self, input_dict):
-        super().__init__(input_dict)
-        for key, value in input_dict.items():
-            if isinstance(value, dict):
-                value = DictToAttrRecursive(value)
-            self[key] = value
-            setattr(self, key, value)
-
-    def __getattr__(self, item):
-        try:
-            return self[item]
-        except KeyError:
-            raise AttributeError(f"Attribute {item} not found")
-
-    def __setattr__(self, key, value):
-        if isinstance(value, dict):
-            value = DictToAttrRecursive(value)
-        super(DictToAttrRecursive, self).__setitem__(key, value)
-        super().__setattr__(key, value)
-
-    def __delattr__(self, item):
-        try:
-            del self[item]
-        except KeyError:
-            raise AttributeError(f"Attribute {item} not found")
-
-
-ssl_model = cnhubert.get_model()
-if is_half == True:
-    ssl_model = ssl_model.half().to(device)
-else:
-    ssl_model = ssl_model.to(device)
-
-def change_sovits_weights(sovits_path):
-    global vq_model,hps
-    dict_s2=torch.load(sovits_path,map_location="cpu")
-    hps=dict_s2["config"]
-    hps = DictToAttrRecursive(hps)
-    hps.model.semantic_frame_rate = "25hz"
-    vq_model = SynthesizerTrn(
-        hps.data.filter_length // 2 + 1,
-        hps.train.segment_size // hps.data.hop_length,
-        n_speakers=hps.data.n_speakers,
-        **hps.model
-    )
-    del vq_model.enc_q
-    if is_half == True:
-        vq_model = vq_model.half().to(device)
-    else:
-        vq_model = vq_model.to(device)
-    vq_model.eval()
-    print(vq_model.load_state_dict(dict_s2["weight"], strict=False))
-    with open("./sweight.txt","w",encoding="utf-8")as f:f.write(sovits_path)
-change_sovits_weights(sovits_path)
-
-def change_gpt_weights(gpt_path):
-    global hz,max_sec,t2s_model,config
-    hz = 50
-    dict_s1 = torch.load(gpt_path, map_location="cpu")
-    config = dict_s1["config"]
-    max_sec = config["data"]["max_sec"]
-    t2s_model = Text2SemanticLightningModule(config, "****", is_train=False)
-    t2s_model.load_state_dict(dict_s1["weight"])
-    if is_half == True:
-        t2s_model = t2s_model.half()
-    t2s_model = t2s_model.to(device)
-    t2s_model.eval()
-    total = sum([param.nelement() for param in t2s_model.parameters()])
-    print("Number of parameter: %.2fM" % (total / 1e6))
-    with open("./gweight.txt","w",encoding="utf-8")as f:f.write(gpt_path)
-change_gpt_weights(gpt_path)
-
-def get_spepc(hps, filename):
-    audio = load_audio(filename, int(hps.data.sampling_rate))
-    audio = torch.FloatTensor(audio)
-    audio_norm = audio
-    audio_norm = audio_norm.unsqueeze(0)
-    spec = spectrogram_torch(
-        audio_norm,
-        hps.data.filter_length,
-        hps.data.sampling_rate,
-        hps.data.hop_length,
-        hps.data.win_length,
-        center=False,
-    )
-    return spec
-
-
-dict_language={
-    i18n("中文"):"zh",
-    i18n("英文"):"en",
-    i18n("日文"):"ja"
-}
-
-
-def splite_en_inf(sentence, language):
-    pattern = re.compile(r'[a-zA-Z. ]+')
-    textlist = []
-    langlist = []
-    pos = 0
-    for match in pattern.finditer(sentence):
-        start, end = match.span()
-        if start > pos:
-            textlist.append(sentence[pos:start])
-            langlist.append(language)
-        textlist.append(sentence[start:end])
-        langlist.append("en")
-        pos = end
-    if pos < len(sentence):
-        textlist.append(sentence[pos:])
-        langlist.append(language)
-
-    return textlist, langlist
-
-
-def clean_text_inf(text, language):
-    phones, word2ph, norm_text = clean_text(text, language)
-    phones = cleaned_text_to_sequence(phones)
-    
-    return phones, word2ph, norm_text
-    
-
-def get_bert_inf(phones, word2ph, norm_text, language):
-    if language == "zh":
-        bert = get_bert_feature(norm_text, word2ph).to(device)
-    else:
-        bert = torch.zeros(
-                (1024, len(phones)),
-                dtype=torch.float16 if is_half == True else torch.float32,
-            ).to(device)
-        
-    return bert
-
-
-def nonen_clean_text_inf(text, language):
-    textlist, langlist = splite_en_inf(text, language)
-    phones_list = []
-    word2ph_list = []
-    norm_text_list = []
-    for i in range(len(textlist)):
-        lang = langlist[i]
-        phones, word2ph, norm_text = clean_text_inf(textlist[i], lang)
-        phones_list.append(phones)
-        if lang=="en" or "ja":
-            pass
-        else:
-            word2ph_list.append(word2ph)
-        norm_text_list.append(norm_text)
-    print(word2ph_list)
-    phones = sum(phones_list, [])
-    word2ph = sum(word2ph_list, [])
-    norm_text = ' '.join(norm_text_list)
-    
-    return phones, word2ph, norm_text
-
-
-def nonen_get_bert_inf(text, language):
-    textlist, langlist = splite_en_inf(text, language)
-    print(textlist)
-    print(langlist)
-    bert_list = []
-    for i in range(len(textlist)):
-        text = textlist[i]
-        lang = langlist[i]
-        phones, word2ph, norm_text = clean_text_inf(text, lang)
-        bert = get_bert_inf(phones, word2ph, norm_text, lang)
-        bert_list.append(bert)
-    bert = torch.cat(bert_list, dim=1)
-    
-    return bert
-
-
-def get_tts_wav(ref_wav_path, prompt_text, prompt_language, text, text_language):
-    t0 = ttime()
-    prompt_text = prompt_text.strip("\n")
-    prompt_language, text = prompt_language, text.strip("\n")
-    zero_wav = np.zeros(
-        int(hps.data.sampling_rate * 0.3),
-        dtype=np.float16 if is_half == True else np.float32,
-    )
-    with torch.no_grad():
-        wav16k, sr = librosa.load(ref_wav_path, sr=16000)
-        wav16k = torch.from_numpy(wav16k)
-        zero_wav_torch = torch.from_numpy(zero_wav)
-        if is_half == True:
-            wav16k = wav16k.half().to(device)
-            zero_wav_torch = zero_wav_torch.half().to(device)
-        else:
-            wav16k = wav16k.to(device)
-            zero_wav_torch = zero_wav_torch.to(device)
-        wav16k=torch.cat([wav16k,zero_wav_torch])
-        ssl_content = ssl_model.model(wav16k.unsqueeze(0))[
-            "last_hidden_state"
-        ].transpose(
-            1, 2
-        )  # .float()
-        codes = vq_model.extract_latent(ssl_content)
-        prompt_semantic = codes[0, 0]
-    t1 = ttime()
-    prompt_language = dict_language[prompt_language]
-    text_language = dict_language[text_language]
-    if prompt_language == "en":
-        phones1, word2ph1, norm_text1 = clean_text_inf(prompt_text, prompt_language)
-    else:
-        phones1, word2ph1, norm_text1 = nonen_clean_text_inf(prompt_text, prompt_language)
-    texts = text.split("\n")
-    audio_opt = []
-<<<<<<< HEAD
-    if prompt_language == "en":
-        bert1 = get_bert_inf(phones1, word2ph1, norm_text1, prompt_language)
-    else:
-        bert1 = nonen_get_bert_inf(prompt_text, prompt_language)
-=======
-    
-    if prompt_language == "zh":
-        bert1 = get_bert_feature(norm_text1, word2ph1).to(device)
-    else:
-        bert1 = torch.zeros(
-            (1024, len(phones1)),
-            dtype=torch.float16 if is_half == True else torch.float32,
-        ).to(device)
-    
->>>>>>> 2d1ddeca
-    for text in texts:
-        # 解决输入目标文本的空行导致报错的问题
-        if (len(text.strip()) == 0):
-            continue
-<<<<<<< HEAD
-            
-        if text_language == "en":
-            phones2, word2ph2, norm_text2 = clean_text_inf(text, text_language)
-        else:
-            phones2, word2ph2, norm_text2 = nonen_clean_text_inf(text, text_language)
-        
-        if text_language == "en":
-            bert2 = get_bert_inf(phones2, word2ph2, norm_text2, text_language)
-=======
-        phones2, word2ph2, norm_text2 = clean_text(text, text_language)
-        phones2 = cleaned_text_to_sequence(phones2)
-
-        if text_language == "zh":
-            bert2 = get_bert_feature(norm_text2, word2ph2).to(device)
->>>>>>> 2d1ddeca
-        else:
-            bert2 = nonen_get_bert_inf(text, text_language)
-        
-        bert = torch.cat([bert1, bert2], 1)
-
-        all_phoneme_ids = torch.LongTensor(phones1 + phones2).to(device).unsqueeze(0)
-        bert = bert.to(device).unsqueeze(0)
-        all_phoneme_len = torch.tensor([all_phoneme_ids.shape[-1]]).to(device)
-        prompt = prompt_semantic.unsqueeze(0).to(device)
-        t2 = ttime()
-        with torch.no_grad():
-            # pred_semantic = t2s_model.model.infer(
-            pred_semantic, idx = t2s_model.model.infer_panel(
-                all_phoneme_ids,
-                all_phoneme_len,
-                prompt,
-                bert,
-                # prompt_phone_len=ph_offset,
-                top_k=config["inference"]["top_k"],
-                early_stop_num=hz * max_sec,
-            )
-        t3 = ttime()
-        # print(pred_semantic.shape,idx)
-        pred_semantic = pred_semantic[:, -idx:].unsqueeze(
-            0
-        )  # .unsqueeze(0)#mq要多unsqueeze一次
-        refer = get_spepc(hps, ref_wav_path)  # .to(device)
-        if is_half == True:
-            refer = refer.half().to(device)
-        else:
-            refer = refer.to(device)
-        # audio = vq_model.decode(pred_semantic, all_phoneme_ids, refer).detach().cpu().numpy()[0, 0]
-        audio = (
-            vq_model.decode(
-                pred_semantic, torch.LongTensor(phones2).to(device).unsqueeze(0), refer
-            )
-            .detach()
-            .cpu()
-            .numpy()[0, 0]
-        )  ###试试重建不带上prompt部分
-        audio_opt.append(audio)
-        audio_opt.append(zero_wav)
-        t4 = ttime()
-    print("%.3f\t%.3f\t%.3f\t%.3f" % (t1 - t0, t2 - t1, t3 - t2, t4 - t3))
-    yield hps.data.sampling_rate, (np.concatenate(audio_opt, 0) * 32768).astype(
-        np.int16
-    )
-
-
-splits = {
-    "，",
-    "。",
-    "？",
-    "！",
-    ",",
-    ".",
-    "?",
-    "!",
-    "~",
-    ":",
-    "：",
-    "—",
-    "…",
-}  # 不考虑省略号
-
-
-def split(todo_text):
-    todo_text = todo_text.replace("……", "。").replace("——", "，")
-    if todo_text[-1] not in splits:
-        todo_text += "。"
-    i_split_head = i_split_tail = 0
-    len_text = len(todo_text)
-    todo_texts = []
-    while 1:
-        if i_split_head >= len_text:
-            break  # 结尾一定有标点，所以直接跳出即可，最后一段在上次已加入
-        if todo_text[i_split_head] in splits:
-            i_split_head += 1
-            todo_texts.append(todo_text[i_split_tail:i_split_head])
-            i_split_tail = i_split_head
-        else:
-            i_split_head += 1
-    return todo_texts
-
-
-def cut1(inp):
-    inp = inp.strip("\n")
-    inps = split(inp)
-    split_idx = list(range(0, len(inps), 5))
-    split_idx[-1] = None
-    if len(split_idx) > 1:
-        opts = []
-        for idx in range(len(split_idx) - 1):
-            opts.append("".join(inps[split_idx[idx] : split_idx[idx + 1]]))
-    else:
-        opts = [inp]
-    return "\n".join(opts)
-
-
-def cut2(inp):
-    inp = inp.strip("\n")
-    inps = split(inp)
-    if len(inps) < 2:
-        return [inp]
-    opts = []
-    summ = 0
-    tmp_str = ""
-    for i in range(len(inps)):
-        summ += len(inps[i])
-        tmp_str += inps[i]
-        if summ > 50:
-            summ = 0
-            opts.append(tmp_str)
-            tmp_str = ""
-    if tmp_str != "":
-        opts.append(tmp_str)
-    if len(opts[-1]) < 50:  ##如果最后一个太短了，和前一个合一起
-        opts[-2] = opts[-2] + opts[-1]
-        opts = opts[:-1]
-    return "\n".join(opts)
-
-
-def cut3(inp):
-    inp = inp.strip("\n")
-    return "\n".join(["%s。" % item for item in inp.strip("。").split("。")])
-
-def custom_sort_key(s):
-    # 使用正则表达式提取字符串中的数字部分和非数字部分
-    parts = re.split('(\d+)', s)
-    # 将数字部分转换为整数，非数字部分保持不变
-    parts = [int(part) if part.isdigit() else part for part in parts]
-    return parts
-
-def change_choices():
-    SoVITS_names, GPT_names = get_weights_names()
-    return {"choices": sorted(SoVITS_names,key=custom_sort_key), "__type__": "update"}, {"choices": sorted(GPT_names,key=custom_sort_key), "__type__": "update"}
-
-pretrained_sovits_name="GPT_SoVITS/pretrained_models/s2G488k.pth"
-pretrained_gpt_name="GPT_SoVITS/pretrained_models/s1bert25hz-2kh-longer-epoch=68e-step=50232.ckpt"
-SoVITS_weight_root="SoVITS_weights"
-GPT_weight_root="GPT_weights"
-os.makedirs(SoVITS_weight_root,exist_ok=True)
-os.makedirs(GPT_weight_root,exist_ok=True)
-def get_weights_names():
-    SoVITS_names = [pretrained_sovits_name]
-    for name in os.listdir(SoVITS_weight_root):
-        if name.endswith(".pth"):SoVITS_names.append("%s/%s"%(SoVITS_weight_root,name))
-    GPT_names = [pretrained_gpt_name]
-    for name in os.listdir(GPT_weight_root):
-        if name.endswith(".ckpt"): GPT_names.append("%s/%s"%(GPT_weight_root,name))
-    return SoVITS_names,GPT_names
-SoVITS_names,GPT_names = get_weights_names()
-
-with gr.Blocks(title="GPT-SoVITS WebUI") as app:
-    gr.Markdown(
-        value=i18n("本软件以MIT协议开源, 作者不对软件具备任何控制力, 使用软件者、传播软件导出的声音者自负全责. <br>如不认可该条款, 则不能使用或引用软件包内任何代码和文件. 详见根目录<b>LICENSE</b>.")
-    )
-    with gr.Group():
-        gr.Markdown(value=i18n("模型切换"))
-        with gr.Row():
-            GPT_dropdown = gr.Dropdown(label=i18n("GPT模型列表"), choices=sorted(GPT_names, key=custom_sort_key), value=gpt_path,interactive=True)
-            SoVITS_dropdown = gr.Dropdown(label=i18n("SoVITS模型列表"), choices=sorted(SoVITS_names, key=custom_sort_key), value=sovits_path,interactive=True)
-            refresh_button = gr.Button(i18n("刷新模型路径"), variant="primary")
-            refresh_button.click(fn=change_choices, inputs=[], outputs=[SoVITS_dropdown, GPT_dropdown])
-            SoVITS_dropdown.change(change_sovits_weights,[SoVITS_dropdown],[])
-            GPT_dropdown.change(change_gpt_weights,[GPT_dropdown],[])
-        gr.Markdown(value=i18n("*请上传并填写参考信息"))
-        with gr.Row():
-            inp_ref = gr.Audio(label=i18n("请上传参考音频"), type="filepath")
-            prompt_text = gr.Textbox(label=i18n("参考音频的文本"), value="")
-            prompt_language = gr.Dropdown(
-                label=i18n("参考音频的语种"),choices=[i18n("中文"),i18n("英文"),i18n("日文")],value=i18n("中文")
-            )
-        gr.Markdown(value=i18n("*请填写需要合成的目标文本"))
-        with gr.Row():
-            text = gr.Textbox(label=i18n("需要合成的文本"), value="")
-            text_language = gr.Dropdown(
-                label=i18n("需要合成的语种"),choices=[i18n("中文"),i18n("英文"),i18n("日文")],value=i18n("中文")
-            )
-            inference_button = gr.Button(i18n("合成语音"), variant="primary")
-            output = gr.Audio(label=i18n("输出的语音"))
-        inference_button.click(
-            get_tts_wav,
-            [inp_ref, prompt_text, prompt_language, text, text_language],
-            [output],
-        )
-
-        gr.Markdown(value=i18n("文本切分工具。太长的文本合成出来效果不一定好，所以太长建议先切。合成会根据文本的换行分开合成再拼起来。"))
-        with gr.Row():
-            text_inp = gr.Textbox(label=i18n("需要合成的切分前文本"),value="")
-            button1 = gr.Button(i18n("凑五句一切"), variant="primary")
-            button2 = gr.Button(i18n("凑50字一切"), variant="primary")
-            button3 = gr.Button(i18n("按中文句号。切"), variant="primary")
-            text_opt = gr.Textbox(label=i18n("切分后文本"), value="")
-            button1.click(cut1, [text_inp], [text_opt])
-            button2.click(cut2, [text_inp], [text_opt])
-            button3.click(cut3, [text_inp], [text_opt])
-        gr.Markdown(value=i18n("后续将支持混合语种编码文本输入。"))
-
-app.queue(concurrency_count=511, max_size=1022).launch(
-    server_name="0.0.0.0",
-    inbrowser=True,
-    share=is_share,
-    server_port=infer_ttswebui,
-    quiet=True,
-)
+import os,re,logging
+logging.getLogger("markdown_it").setLevel(logging.ERROR)
+logging.getLogger("urllib3").setLevel(logging.ERROR)
+logging.getLogger("httpcore").setLevel(logging.ERROR)
+logging.getLogger("httpx").setLevel(logging.ERROR)
+logging.getLogger("asyncio").setLevel(logging.ERROR)
+
+logging.getLogger("charset_normalizer").setLevel(logging.ERROR)
+logging.getLogger("torchaudio._extension").setLevel(logging.ERROR)
+import pdb
+
+if os.path.exists("./gweight.txt"):
+    with open("./gweight.txt", 'r',encoding="utf-8") as file:
+        gweight_data = file.read()
+        gpt_path = os.environ.get(
+    "gpt_path", gweight_data)
+else:
+    gpt_path = os.environ.get(
+    "gpt_path", "GPT_SoVITS/pretrained_models/s1bert25hz-2kh-longer-epoch=68e-step=50232.ckpt")
+
+if os.path.exists("./sweight.txt"):
+    with open("./sweight.txt", 'r',encoding="utf-8") as file:
+        sweight_data = file.read()
+        sovits_path = os.environ.get("sovits_path", sweight_data)
+else:
+    sovits_path = os.environ.get("sovits_path", "GPT_SoVITS/pretrained_models/s2G488k.pth")
+# gpt_path = os.environ.get(
+#     "gpt_path", "pretrained_models/s1bert25hz-2kh-longer-epoch=68e-step=50232.ckpt"
+# )
+# sovits_path = os.environ.get("sovits_path", "pretrained_models/s2G488k.pth")
+cnhubert_base_path = os.environ.get(
+    "cnhubert_base_path", "pretrained_models/chinese-hubert-base"
+)
+bert_path = os.environ.get(
+    "bert_path", "pretrained_models/chinese-roberta-wwm-ext-large"
+)
+infer_ttswebui = os.environ.get("infer_ttswebui", 9872)
+infer_ttswebui = int(infer_ttswebui)
+is_share = os.environ.get("is_share", "False")
+is_share=eval(is_share)
+if "_CUDA_VISIBLE_DEVICES" in os.environ:
+    os.environ["CUDA_VISIBLE_DEVICES"] = os.environ["_CUDA_VISIBLE_DEVICES"]
+is_half = eval(os.environ.get("is_half", "True"))
+import gradio as gr
+from transformers import AutoModelForMaskedLM, AutoTokenizer
+import numpy as np
+import librosa,torch
+from feature_extractor import cnhubert
+cnhubert.cnhubert_base_path=cnhubert_base_path
+
+from module.models import SynthesizerTrn
+from AR.models.t2s_lightning_module import Text2SemanticLightningModule
+from text import cleaned_text_to_sequence
+from text.cleaner import clean_text
+from time import time as ttime
+from module.mel_processing import spectrogram_torch
+from my_utils import load_audio
+from tools.i18n.i18n import I18nAuto
+i18n = I18nAuto()
+
+os.environ['PYTORCH_ENABLE_MPS_FALLBACK'] = '1' # 确保直接启动推理UI时也能够设置。
+
+if torch.cuda.is_available():
+    device = "cuda"
+elif torch.backends.mps.is_available():
+    device = "mps"
+else:
+    device = "cpu"
+
+tokenizer = AutoTokenizer.from_pretrained(bert_path)
+bert_model = AutoModelForMaskedLM.from_pretrained(bert_path)
+if is_half == True:
+    bert_model = bert_model.half().to(device)
+else:
+    bert_model = bert_model.to(device)
+
+def get_bert_feature(text, word2ph):
+    with torch.no_grad():
+        inputs = tokenizer(text, return_tensors="pt")
+        for i in inputs:
+            inputs[i] = inputs[i].to(device)
+        res = bert_model(**inputs, output_hidden_states=True)
+        res = torch.cat(res["hidden_states"][-3:-2], -1)[0].cpu()[1:-1]
+    assert len(word2ph) == len(text)
+    phone_level_feature = []
+    for i in range(len(word2ph)):
+        repeat_feature = res[i].repeat(word2ph[i], 1)
+        phone_level_feature.append(repeat_feature)
+    phone_level_feature = torch.cat(phone_level_feature, dim=0)
+    return phone_level_feature.T
+
+class DictToAttrRecursive(dict):
+    def __init__(self, input_dict):
+        super().__init__(input_dict)
+        for key, value in input_dict.items():
+            if isinstance(value, dict):
+                value = DictToAttrRecursive(value)
+            self[key] = value
+            setattr(self, key, value)
+
+    def __getattr__(self, item):
+        try:
+            return self[item]
+        except KeyError:
+            raise AttributeError(f"Attribute {item} not found")
+
+    def __setattr__(self, key, value):
+        if isinstance(value, dict):
+            value = DictToAttrRecursive(value)
+        super(DictToAttrRecursive, self).__setitem__(key, value)
+        super().__setattr__(key, value)
+
+    def __delattr__(self, item):
+        try:
+            del self[item]
+        except KeyError:
+            raise AttributeError(f"Attribute {item} not found")
+
+
+ssl_model = cnhubert.get_model()
+if is_half == True:
+    ssl_model = ssl_model.half().to(device)
+else:
+    ssl_model = ssl_model.to(device)
+
+def change_sovits_weights(sovits_path):
+    global vq_model,hps
+    dict_s2=torch.load(sovits_path,map_location="cpu")
+    hps=dict_s2["config"]
+    hps = DictToAttrRecursive(hps)
+    hps.model.semantic_frame_rate = "25hz"
+    vq_model = SynthesizerTrn(
+        hps.data.filter_length // 2 + 1,
+        hps.train.segment_size // hps.data.hop_length,
+        n_speakers=hps.data.n_speakers,
+        **hps.model
+    )
+    del vq_model.enc_q
+    if is_half == True:
+        vq_model = vq_model.half().to(device)
+    else:
+        vq_model = vq_model.to(device)
+    vq_model.eval()
+    print(vq_model.load_state_dict(dict_s2["weight"], strict=False))
+    with open("./sweight.txt","w",encoding="utf-8")as f:f.write(sovits_path)
+change_sovits_weights(sovits_path)
+
+def change_gpt_weights(gpt_path):
+    global hz,max_sec,t2s_model,config
+    hz = 50
+    dict_s1 = torch.load(gpt_path, map_location="cpu")
+    config = dict_s1["config"]
+    max_sec = config["data"]["max_sec"]
+    t2s_model = Text2SemanticLightningModule(config, "****", is_train=False)
+    t2s_model.load_state_dict(dict_s1["weight"])
+    if is_half == True:
+        t2s_model = t2s_model.half()
+    t2s_model = t2s_model.to(device)
+    t2s_model.eval()
+    total = sum([param.nelement() for param in t2s_model.parameters()])
+    print("Number of parameter: %.2fM" % (total / 1e6))
+    with open("./gweight.txt","w",encoding="utf-8")as f:f.write(gpt_path)
+change_gpt_weights(gpt_path)
+
+def get_spepc(hps, filename):
+    audio = load_audio(filename, int(hps.data.sampling_rate))
+    audio = torch.FloatTensor(audio)
+    audio_norm = audio
+    audio_norm = audio_norm.unsqueeze(0)
+    spec = spectrogram_torch(
+        audio_norm,
+        hps.data.filter_length,
+        hps.data.sampling_rate,
+        hps.data.hop_length,
+        hps.data.win_length,
+        center=False,
+    )
+    return spec
+
+
+dict_language={
+    i18n("中文"):"zh",
+    i18n("英文"):"en",
+    i18n("日文"):"ja"
+}
+
+
+def splite_en_inf(sentence, language):
+    pattern = re.compile(r'[a-zA-Z. ]+')
+    textlist = []
+    langlist = []
+    pos = 0
+    for match in pattern.finditer(sentence):
+        start, end = match.span()
+        if start > pos:
+            textlist.append(sentence[pos:start])
+            langlist.append(language)
+        textlist.append(sentence[start:end])
+        langlist.append("en")
+        pos = end
+    if pos < len(sentence):
+        textlist.append(sentence[pos:])
+        langlist.append(language)
+
+    return textlist, langlist
+
+
+def clean_text_inf(text, language):
+    phones, word2ph, norm_text = clean_text(text, language)
+    phones = cleaned_text_to_sequence(phones)
+
+    return phones, word2ph, norm_text
+
+
+def get_bert_inf(phones, word2ph, norm_text, language):
+    if language == "zh":
+        bert = get_bert_feature(norm_text, word2ph).to(device)
+    else:
+        bert = torch.zeros(
+            (1024, len(phones)),
+            dtype=torch.float16 if is_half == True else torch.float32,
+        ).to(device)
+
+    return bert
+
+
+def nonen_clean_text_inf(text, language):
+    textlist, langlist = splite_en_inf(text, language)
+    phones_list = []
+    word2ph_list = []
+    norm_text_list = []
+    for i in range(len(textlist)):
+        lang = langlist[i]
+        phones, word2ph, norm_text = clean_text_inf(textlist[i], lang)
+        phones_list.append(phones)
+        if lang == "en" or "ja":
+            pass
+        else:
+            word2ph_list.append(word2ph)
+        norm_text_list.append(norm_text)
+    print(word2ph_list)
+    phones = sum(phones_list, [])
+    word2ph = sum(word2ph_list, [])
+    norm_text = ' '.join(norm_text_list)
+
+    return phones, word2ph, norm_text
+
+
+def nonen_get_bert_inf(text, language):
+    textlist, langlist = splite_en_inf(text, language)
+    print(textlist)
+    print(langlist)
+    bert_list = []
+    for i in range(len(textlist)):
+        text = textlist[i]
+        lang = langlist[i]
+        phones, word2ph, norm_text = clean_text_inf(text, lang)
+        bert = get_bert_inf(phones, word2ph, norm_text, lang)
+        bert_list.append(bert)
+    bert = torch.cat(bert_list, dim=1)
+
+    return bert
+
+
+def get_tts_wav(ref_wav_path, prompt_text, prompt_language, text, text_language):
+    t0 = ttime()
+    prompt_text = prompt_text.strip("\n")
+    prompt_language, text = prompt_language, text.strip("\n")
+    zero_wav = np.zeros(
+        int(hps.data.sampling_rate * 0.3),
+        dtype=np.float16 if is_half == True else np.float32,
+    )
+    with torch.no_grad():
+        wav16k, sr = librosa.load(ref_wav_path, sr=16000)
+        wav16k = torch.from_numpy(wav16k)
+        zero_wav_torch = torch.from_numpy(zero_wav)
+        if is_half == True:
+            wav16k = wav16k.half().to(device)
+            zero_wav_torch = zero_wav_torch.half().to(device)
+        else:
+            wav16k = wav16k.to(device)
+            zero_wav_torch = zero_wav_torch.to(device)
+        wav16k=torch.cat([wav16k,zero_wav_torch])
+        ssl_content = ssl_model.model(wav16k.unsqueeze(0))[
+            "last_hidden_state"
+        ].transpose(
+            1, 2
+        )  # .float()
+        codes = vq_model.extract_latent(ssl_content)
+        prompt_semantic = codes[0, 0]
+    t1 = ttime()
+    prompt_language = dict_language[prompt_language]
+    text_language = dict_language[text_language]
+
+    if prompt_language == "en":
+        phones1, word2ph1, norm_text1 = clean_text_inf(prompt_text, prompt_language)
+    else:
+        phones1, word2ph1, norm_text1 = nonen_clean_text_inf(prompt_text, prompt_language)
+    texts = text.split("\n")
+    audio_opt = []
+    if prompt_language == "en":
+        bert1 = get_bert_inf(phones1, word2ph1, norm_text1, prompt_language)
+    else:
+        bert1 = nonen_get_bert_inf(prompt_text, prompt_language)
+    
+    for text in texts:
+        # 解决输入目标文本的空行导致报错的问题
+        if (len(text.strip()) == 0):
+            continue
+        if text_language == "en":
+            phones2, word2ph2, norm_text2 = clean_text_inf(text, text_language)
+        else:
+            phones2, word2ph2, norm_text2 = nonen_clean_text_inf(text, text_language)
+
+        if text_language == "en":
+            bert2 = get_bert_inf(phones2, word2ph2, norm_text2, text_language)
+        else:
+            bert2 = nonen_get_bert_inf(text, text_language)
+
+        bert = torch.cat([bert1, bert2], 1)
+
+        all_phoneme_ids = torch.LongTensor(phones1 + phones2).to(device).unsqueeze(0)
+        bert = bert.to(device).unsqueeze(0)
+        all_phoneme_len = torch.tensor([all_phoneme_ids.shape[-1]]).to(device)
+        prompt = prompt_semantic.unsqueeze(0).to(device)
+        t2 = ttime()
+        with torch.no_grad():
+            # pred_semantic = t2s_model.model.infer(
+            pred_semantic, idx = t2s_model.model.infer_panel(
+                all_phoneme_ids,
+                all_phoneme_len,
+                prompt,
+                bert,
+                # prompt_phone_len=ph_offset,
+                top_k=config["inference"]["top_k"],
+                early_stop_num=hz * max_sec,
+            )
+        t3 = ttime()
+        # print(pred_semantic.shape,idx)
+        pred_semantic = pred_semantic[:, -idx:].unsqueeze(
+            0
+        )  # .unsqueeze(0)#mq要多unsqueeze一次
+        refer = get_spepc(hps, ref_wav_path)  # .to(device)
+        if is_half == True:
+            refer = refer.half().to(device)
+        else:
+            refer = refer.to(device)
+        # audio = vq_model.decode(pred_semantic, all_phoneme_ids, refer).detach().cpu().numpy()[0, 0]
+        audio = (
+            vq_model.decode(
+                pred_semantic, torch.LongTensor(phones2).to(device).unsqueeze(0), refer
+            )
+            .detach()
+            .cpu()
+            .numpy()[0, 0]
+        )  ###试试重建不带上prompt部分
+        audio_opt.append(audio)
+        audio_opt.append(zero_wav)
+        t4 = ttime()
+    print("%.3f\t%.3f\t%.3f\t%.3f" % (t1 - t0, t2 - t1, t3 - t2, t4 - t3))
+    yield hps.data.sampling_rate, (np.concatenate(audio_opt, 0) * 32768).astype(
+        np.int16
+    )
+
+
+splits = {
+    "，",
+    "。",
+    "？",
+    "！",
+    ",",
+    ".",
+    "?",
+    "!",
+    "~",
+    ":",
+    "：",
+    "—",
+    "…",
+}  # 不考虑省略号
+
+
+def split(todo_text):
+    todo_text = todo_text.replace("……", "。").replace("——", "，")
+    if todo_text[-1] not in splits:
+        todo_text += "。"
+    i_split_head = i_split_tail = 0
+    len_text = len(todo_text)
+    todo_texts = []
+    while 1:
+        if i_split_head >= len_text:
+            break  # 结尾一定有标点，所以直接跳出即可，最后一段在上次已加入
+        if todo_text[i_split_head] in splits:
+            i_split_head += 1
+            todo_texts.append(todo_text[i_split_tail:i_split_head])
+            i_split_tail = i_split_head
+        else:
+            i_split_head += 1
+    return todo_texts
+
+
+def cut1(inp):
+    inp = inp.strip("\n")
+    inps = split(inp)
+    split_idx = list(range(0, len(inps), 5))
+    split_idx[-1] = None
+    if len(split_idx) > 1:
+        opts = []
+        for idx in range(len(split_idx) - 1):
+            opts.append("".join(inps[split_idx[idx] : split_idx[idx + 1]]))
+    else:
+        opts = [inp]
+    return "\n".join(opts)
+
+
+def cut2(inp):
+    inp = inp.strip("\n")
+    inps = split(inp)
+    if len(inps) < 2:
+        return [inp]
+    opts = []
+    summ = 0
+    tmp_str = ""
+    for i in range(len(inps)):
+        summ += len(inps[i])
+        tmp_str += inps[i]
+        if summ > 50:
+            summ = 0
+            opts.append(tmp_str)
+            tmp_str = ""
+    if tmp_str != "":
+        opts.append(tmp_str)
+    if len(opts[-1]) < 50:  ##如果最后一个太短了，和前一个合一起
+        opts[-2] = opts[-2] + opts[-1]
+        opts = opts[:-1]
+    return "\n".join(opts)
+
+
+def cut3(inp):
+    inp = inp.strip("\n")
+    return "\n".join(["%s。" % item for item in inp.strip("。").split("。")])
+
+def custom_sort_key(s):
+    # 使用正则表达式提取字符串中的数字部分和非数字部分
+    parts = re.split('(\d+)', s)
+    # 将数字部分转换为整数，非数字部分保持不变
+    parts = [int(part) if part.isdigit() else part for part in parts]
+    return parts
+
+def change_choices():
+    SoVITS_names, GPT_names = get_weights_names()
+    return {"choices": sorted(SoVITS_names,key=custom_sort_key), "__type__": "update"}, {"choices": sorted(GPT_names,key=custom_sort_key), "__type__": "update"}
+
+pretrained_sovits_name="GPT_SoVITS/pretrained_models/s2G488k.pth"
+pretrained_gpt_name="GPT_SoVITS/pretrained_models/s1bert25hz-2kh-longer-epoch=68e-step=50232.ckpt"
+SoVITS_weight_root="SoVITS_weights"
+GPT_weight_root="GPT_weights"
+os.makedirs(SoVITS_weight_root,exist_ok=True)
+os.makedirs(GPT_weight_root,exist_ok=True)
+def get_weights_names():
+    SoVITS_names = [pretrained_sovits_name]
+    for name in os.listdir(SoVITS_weight_root):
+        if name.endswith(".pth"):SoVITS_names.append("%s/%s"%(SoVITS_weight_root,name))
+    GPT_names = [pretrained_gpt_name]
+    for name in os.listdir(GPT_weight_root):
+        if name.endswith(".ckpt"): GPT_names.append("%s/%s"%(GPT_weight_root,name))
+    return SoVITS_names,GPT_names
+SoVITS_names,GPT_names = get_weights_names()
+
+with gr.Blocks(title="GPT-SoVITS WebUI") as app:
+    gr.Markdown(
+        value=i18n("本软件以MIT协议开源, 作者不对软件具备任何控制力, 使用软件者、传播软件导出的声音者自负全责. <br>如不认可该条款, 则不能使用或引用软件包内任何代码和文件. 详见根目录<b>LICENSE</b>.")
+    )
+    with gr.Group():
+        gr.Markdown(value=i18n("模型切换"))
+        with gr.Row():
+            GPT_dropdown = gr.Dropdown(label=i18n("GPT模型列表"), choices=sorted(GPT_names, key=custom_sort_key), value=gpt_path,interactive=True)
+            SoVITS_dropdown = gr.Dropdown(label=i18n("SoVITS模型列表"), choices=sorted(SoVITS_names, key=custom_sort_key), value=sovits_path,interactive=True)
+            refresh_button = gr.Button(i18n("刷新模型路径"), variant="primary")
+            refresh_button.click(fn=change_choices, inputs=[], outputs=[SoVITS_dropdown, GPT_dropdown])
+            SoVITS_dropdown.change(change_sovits_weights,[SoVITS_dropdown],[])
+            GPT_dropdown.change(change_gpt_weights,[GPT_dropdown],[])
+        gr.Markdown(value=i18n("*请上传并填写参考信息"))
+        with gr.Row():
+            inp_ref = gr.Audio(label=i18n("请上传参考音频"), type="filepath")
+            prompt_text = gr.Textbox(label=i18n("参考音频的文本"), value="")
+            prompt_language = gr.Dropdown(
+                label=i18n("参考音频的语种"),choices=[i18n("中文"),i18n("英文"),i18n("日文")],value=i18n("中文")
+            )
+        gr.Markdown(value=i18n("*请填写需要合成的目标文本"))
+        with gr.Row():
+            text = gr.Textbox(label=i18n("需要合成的文本"), value="")
+            text_language = gr.Dropdown(
+                label=i18n("需要合成的语种"),choices=[i18n("中文"),i18n("英文"),i18n("日文")],value=i18n("中文")
+            )
+            inference_button = gr.Button(i18n("合成语音"), variant="primary")
+            output = gr.Audio(label=i18n("输出的语音"))
+        inference_button.click(
+            get_tts_wav,
+            [inp_ref, prompt_text, prompt_language, text, text_language],
+            [output],
+        )
+
+        gr.Markdown(value=i18n("文本切分工具。太长的文本合成出来效果不一定好，所以太长建议先切。合成会根据文本的换行分开合成再拼起来。"))
+        with gr.Row():
+            text_inp = gr.Textbox(label=i18n("需要合成的切分前文本"),value="")
+            button1 = gr.Button(i18n("凑五句一切"), variant="primary")
+            button2 = gr.Button(i18n("凑50字一切"), variant="primary")
+            button3 = gr.Button(i18n("按中文句号。切"), variant="primary")
+            text_opt = gr.Textbox(label=i18n("切分后文本"), value="")
+            button1.click(cut1, [text_inp], [text_opt])
+            button2.click(cut2, [text_inp], [text_opt])
+            button3.click(cut3, [text_inp], [text_opt])
+        gr.Markdown(value=i18n("后续将支持混合语种编码文本输入。"))
+
+app.queue(concurrency_count=511, max_size=1022).launch(
+    server_name="0.0.0.0",
+    inbrowser=True,
+    share=is_share,
+    server_port=infer_ttswebui,
+    quiet=True,
+)