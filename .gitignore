--- conflicted
+++ resolved
@@ -7,11 +7,7 @@
 output
 logs
 reference
-<<<<<<< HEAD
 GPT_weights
 SoVITS_weights
 TEMP
-=======
-SoVITS_weights
-GPT_weights
->>>>>>> 7fc21610
+
