<<<<<<< HEAD
runtime\python.exe webui.py en_CN
=======
runtime\python.exe -I webui.py zh_CN
>>>>>>> 6a1ece89
pause
<|MERGE_RESOLUTION|>--- conflicted
+++ resolved
@@ -1,6 +1,2 @@
-<<<<<<< HEAD
-runtime\python.exe webui.py en_CN
-=======
-runtime\python.exe -I webui.py zh_CN
->>>>>>> 6a1ece89
-pause
+runtime\python.exe -I webui.py zh_CN
+pause